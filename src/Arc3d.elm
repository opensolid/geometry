--- conflicted
+++ resolved
@@ -88,12 +88,7 @@
 import Direction3d exposing (Direction3d)
 import Frame2d exposing (Frame2d)
 import Frame3d exposing (Frame3d)
-<<<<<<< HEAD
 import Future.Tuple as Tuple
-import Geometry.ParameterValue as ParameterValue exposing (ParameterValue)
-import Geometry.ParameterValues as ParameterValues exposing (ParameterValues)
-=======
->>>>>>> 23cba4e0
 import Geometry.Types as Types
 import Plane3d exposing (Plane3d)
 import Point3d exposing (Point3d)
