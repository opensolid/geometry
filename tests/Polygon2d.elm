module Polygon2d
    exposing
        ( convexHullContainsAllPoints
        , convexHullIsConvex
        , jsonRoundTrips
        )

import Expect
import Fuzz
import Generic
import OpenSolid.Geometry.Decode as Decode
import OpenSolid.Geometry.Encode as Encode
import OpenSolid.Geometry.Fuzz as Fuzz
<<<<<<< HEAD
=======
import OpenSolid.LineSegment2d as LineSegment2d
import OpenSolid.Polygon2d as Polygon2d
import OpenSolid.Triangle2d as Triangle2d
import OpenSolid.Vector2d as Vector2d
>>>>>>> 22de01c2
import Test exposing (Test)


jsonRoundTrips : Test
jsonRoundTrips =
    Generic.jsonRoundTrips Fuzz.polygon2d
        Encode.polygon2d
        Decode.polygon2d


convexHullIsConvex : Test
convexHullIsConvex =
    Test.fuzz (Fuzz.list Fuzz.point2d)
        "The convex hull of a list of points is actually convex"
        (\points ->
            let
                convexHull =
                    Polygon2d.convexHull points

                edgeVectors =
                    Polygon2d.edges convexHull |> List.map LineSegment2d.vector
            in
            case edgeVectors of
                [] ->
                    Expect.pass

                [ single ] ->
                    Expect.fail "Polygon should never have a single edge"

                first :: rest ->
                    let
                        crossProducts =
                            List.map2 Vector2d.crossProduct
                                (first :: rest)
                                (rest ++ [ first ])

                        isNonNegative crossProduct =
                            crossProduct >= 0
                    in
                    Expect.true "Edges should always turn counterclockwise" <|
                        List.all isNonNegative crossProducts
        )


convexHullContainsAllPoints : Test
convexHullContainsAllPoints =
    Test.fuzz (Fuzz.list Fuzz.point2d)
        "The convex hull of a list of points contains all of those points"
        (\points ->
            let
                convexHull =
                    Polygon2d.convexHull points

                edges =
                    Polygon2d.edges convexHull

                isNonNegativeArea point edge =
                    let
                        ( p1, p2 ) =
                            LineSegment2d.endpoints edge

                        triangle =
                            Triangle2d.fromVertices ( point, p1, p2 )
                    in
                    Triangle2d.counterclockwiseArea triangle >= 0

                isContained point =
                    List.all (\edge -> isNonNegativeArea point edge) edges
            in
            Expect.true "Convex hull should contain all points" <|
                List.all isContained points
        )<|MERGE_RESOLUTION|>--- conflicted
+++ resolved
@@ -11,13 +11,10 @@
 import OpenSolid.Geometry.Decode as Decode
 import OpenSolid.Geometry.Encode as Encode
 import OpenSolid.Geometry.Fuzz as Fuzz
-<<<<<<< HEAD
-=======
 import OpenSolid.LineSegment2d as LineSegment2d
 import OpenSolid.Polygon2d as Polygon2d
 import OpenSolid.Triangle2d as Triangle2d
 import OpenSolid.Vector2d as Vector2d
->>>>>>> 22de01c2
 import Test exposing (Test)
 
 
@@ -38,7 +35,8 @@
                     Polygon2d.convexHull points
 
                 edgeVectors =
-                    Polygon2d.edges convexHull |> List.map LineSegment2d.vector
+                    Polygon2d.outerEdges convexHull
+                        |> List.map LineSegment2d.vector
             in
             case edgeVectors of
                 [] ->
@@ -72,7 +70,7 @@
                     Polygon2d.convexHull points
 
                 edges =
-                    Polygon2d.edges convexHull
+                    Polygon2d.outerEdges convexHull
 
                 isNonNegativeArea point edge =
                     let
